"use strict";

Object.defineProperty(exports, "__esModule", {
    value: true
});

var _stringify = require("babel-runtime/core-js/json/stringify");

var _stringify2 = _interopRequireDefault(_stringify);

var _classCallCheck2 = require("babel-runtime/helpers/classCallCheck");

var _classCallCheck3 = _interopRequireDefault(_classCallCheck2);

var _createClass2 = require("babel-runtime/helpers/createClass");

var _createClass3 = _interopRequireDefault(_createClass2);

var _underscore = require("underscore");

var _underscore2 = _interopRequireDefault(_underscore);

var _immutable = require("immutable");

var _immutable2 = _interopRequireDefault(_immutable);

var _avsc = require("avsc");

var _avsc2 = _interopRequireDefault(_avsc);

var _util = require("./base/util");

var _util2 = _interopRequireDefault(_util);

function _interopRequireDefault(obj) { return obj && obj.__esModule ? obj : { default: obj }; }

<<<<<<< HEAD
/**
There are three types of Events in Pond:

1. *Event* - a generic event which associates a timestamp with some data
2. *TimeRangeEvent* - associates a TimeRange with some data
3. *IndexedEvent* - associates a time range specified as an Index

### Construction

The creation of an Event is done by combining two parts: the timestamp (or time range, or Index...) and the data, along with an optional key which is described below.

 * For a basic `Event`, you specify the timestamp as either a Javascript Date object, a Moment, or the number of milliseconds since the UNIX epoch.

 * For a `TimeRangeEvent`, you specify a TimeRange, along with the data.

 * For a `IndexedEvent`, you specify an Index, along with the data, and if the event should be considered to be in UTC time or not.

To specify the data you can supply:

 * a Javascript object of key/values. The object may contained nested data.

 * an Immutable.Map

 * a simple type such as an integer. This is a shorthand for supplying {"value": v}.

**Example:**

Given some source of data that looks like this:

```json
const sampleEvent = {
    "start_time": "2015-04-22T03:30:00Z",
    "end_time": "2015-04-22T13:00:00Z",
    "description": "At 13:33 pacific circuit 06519 went down.",
    "title": "STAR-CR5 - Outage",
    "completed": true,
    "external_ticket": "",
    "esnet_ticket": "ESNET-20150421-013",
    "organization": "Internet2 / Level 3",
    "type": "U"
}
```

We first extract the begin and end times to build a TimeRange:

```js
let b = new Date(sampleEvent.start_time);
let e = new Date(sampleEvent.end_time);
let timerange = new TimeRange(b, e);
```

Then we combine the TimeRange and the event itself to create the Event.

```js
let outageEvent = new TimeRangeEvent(timerange, sampleEvent);
```

Once we have an event we can get access the time range with:

```js
outageEvent.begin().getTime()   // 1429673400000
outageEvent.end().getTime())    // 1429707600000
outageEvent.humanizeDuration()) // "10 hours"
```

And we can access the data like so:

```js
outageEvent.get("title")  // "STAR-CR5 - Outage"
```

Or use:

```js
outageEvent.data()
```

to fetch the whole data object, which will be an Immutable Map.
*/
var Event = function () {
    /**
     * The creation of an Event is done by combining two parts:
     * the timestamp and the data.
     *
     * To construct you specify the timestamp as either:
     *     - Javascript Date object
     *     - a Moment, or
     *     - millisecond timestamp: the number of ms since the UNIX epoch
     *
     * To specify the data you can supply either:
     *     - a Javascript object containing key values pairs
     *     - an Immutable.Map, or
     *     - a simple type such as an integer. In the case of the simple type
     *       this is a shorthand for supplying {"value": v}.
     */
    function Event(arg1, arg2) {
=======
var Event = function () {
    function Event() {
>>>>>>> 7adc1100
        (0, _classCallCheck3.default)(this, Event);

        if (new.target === Event) {
            throw new TypeError("Cannot construct Event instances directly");
        }
    }

    (0, _createClass3.default)(Event, [{
<<<<<<< HEAD
        key: "toJSON",
        value: function toJSON() {
            return { time: this.timestamp().getTime(), data: this.data().toJSON() };
        }

        /**
         * Retruns the Event as a string, useful for serialization.
         * @return {string} The Event as a string
         */

    }, {
        key: "toString",
        value: function toString() {
            return (0, _stringify2.default)(this.toJSON());
=======
        key: "keySchema",
        value: function keySchema() {
            if (this.constructor.keySchema === undefined) {
                throw new TypeError("Must implement the event's keySchema() static method");
            }
            return this.constructor.keySchema();
>>>>>>> 7adc1100
        }
    }, {
        key: "dataSchema",
        value: function dataSchema() {
            if (this.constructor.dataSchema === undefined) {
                throw new TypeError("Must implement the event's dataSchema() static method");
            }
            return this.constructor.dataSchema();
        }
    }, {
        key: "schema",
        value: function schema() {
            var schema = {
                type: "record",
                name: "Event",
                fields: [this.keySchema(), { name: "data", type: this.dataSchema() }]
            };
            return _avsc2.default.parse(schema);
        }

        /**
         * Express the event as an avro buffer
         */

    }, {
        key: "toAvro",
        value: function toAvro() {
            try {
                return this.schema().toBuffer(this.toJSON());
            } catch (err) {
                console.error("Unable to convert event to avro based on schema", err);
            }
        }

        /**
         * Express the event as a string
         */

    }, {
        key: "toString",
        value: function toString() {
            if (this.toJSON === undefined) {
                throw new TypeError("Must implement toJSON()");
            }
            return (0, _stringify2.default)(this.toJSON());
        }

        /**
         * Returns the type of this class instance
         */

    }, {
        key: "type",
        value: function type() {
            return this.constructor;
        }

        /**
         * Sets the data of the event and returns a new event of the
         * same type.
         *
         * @param {object}  data    New data for the event
         * @return {object}         A new event
         */

    }, {
        key: "setData",
        value: function setData(data) {
            var eventType = this.type();
            var d = this._d.set("data", _util2.default.dataFromArg(data));
            return new eventType(d);
        }

        /**
         * Access the event data in its native form. The result
         * will be an Immutable.Map.
         *
         * @return {Immutable.Map} Data for the Event
         */

    }, {
        key: "data",
        value: function data() {
            return this._d.get("data");
        }

        /**
         * Get specific data out of the event. The data will be converted
         * to a JS Object. You can use a `fieldSpec` to address deep data.
         * A `fieldSpec` could be "a.b"
         */

    }, {
        key: "get",
        value: function get() {
            var fieldSpec = arguments.length > 0 && arguments[0] !== undefined ? arguments[0] : ["value"];

            var v = void 0;
            if (_underscore2.default.isArray(fieldSpec)) {
                v = this.data().getIn(fieldSpec);
            } else if (_underscore2.default.isString(fieldSpec)) {
                var searchKeyPath = fieldSpec.split(".");
                v = this.data().getIn(searchKeyPath);
            }

            if (v instanceof _immutable2.default.Map || v instanceof _immutable2.default.List) {
                return v.toJS();
            }
            return v;
        }

        /**
         * Alias for `get()`.
         */

    }, {
        key: "value",
        value: function value() {
            var fieldSpec = arguments.length > 0 && arguments[0] !== undefined ? arguments[0] : ["value"];

            return this.get(fieldSpec);
        }

        /**
         * Collapses this event's columns, represented by the fieldSpecList
         * into a single column. The collapsing itself is done with the reducer
         * function. Optionally the collapsed column could be appended to the
         * existing columns, or replace them (the default).
         */

    }, {
        key: "collapse",
        value: function collapse(fieldSpecList, name, reducer) {
            var _this = this;

            var append = arguments.length > 3 && arguments[3] !== undefined ? arguments[3] : false;

            var data = append ? this.data().toJS() : {};
            var d = fieldSpecList.map(function (fs) {
                return _this.get(fs);
            });
            data[name] = reducer(d);
            return this.setData(data);
        }

        //
        // Static Event functions
        //

        /**
         * Do the two supplied events contain the same data,
         * even if they are not the same instance.
         * @param  {Event}  event1 First event to compare
         * @param  {Event}  event2 Second event to compare
         * @return {Boolean}       Result
         */

    }], [{
        key: "is",
        value: function is(event1, event2) {
            return event1.key() === event2.key() && _immutable2.default.is(event1._d.get("data"), event2._d.get("data"));
        }

        /**
         * Returns if the two supplied events are duplicates
         * of each other. By default, duplicated means that the
         * timestamps are the same. This is the case with incoming events
         * where the second event is either known to be the same (but
         * duplicate) of the first, or supersedes the first. You can
         * also pass in false for ignoreValues and get a full
         * compare.
         *
         * @return {Boolean}              The result of the compare
         */

    }, {
        key: "isDuplicate",
        value: function isDuplicate(event1, event2) {
            var ignoreValues = arguments.length > 2 && arguments[2] !== undefined ? arguments[2] : true;

            if (ignoreValues) {
                return event1.type() === event2.type() && event1.key() === event2.key();
            } else {
                return event1.type() === event2.type() && Event.is(event1, event2);
            }
        }

        /**
         * The same as Event.value() only it will return false if the
         * value is either undefined, NaN or Null.
         *
         * @param {Event} event The Event to check
         * @param {string|array} The field to check
         */

    }, {
        key: "isValidValue",
        value: function isValidValue(event, fieldPath) {
            var v = event.value(fieldPath);
            var invalid = _underscore2.default.isUndefined(v) || _underscore2.default.isNaN(v) || _underscore2.default.isNull(v);
            return !invalid;
        }

        /**
         * Function to select specific fields of an event using
         * a fieldPath and return a new event with just those fields.
         *
         * The fieldPath currently can be:
         *  * A single field name
         *  * An array of field names
         *
         * The function returns a new event.
         */

    }, {
        key: "selector",
        value: function selector(event, fieldPath) {
            var data = {};
            if (_underscore2.default.isString(fieldPath)) {
                var fieldName = fieldPath;
                var value = event.get(fieldName);
                data[fieldName] = value;
            } else if (_underscore2.default.isArray(fieldPath)) {
                _underscore2.default.each(fieldPath, function (fieldName) {
                    var value = event.get(fieldName);
                    data[fieldName] = value;
                });
            } else {
                return event;
            }
            return event.setData(data);
        }

        /**
         * Merges multiple `events` together into a new array of events, one
         * for each time/index/timerange of the source events. Merging is done on
         * the data of each event. Values from later events in the list overwrite
         * early values if fields conflict.
         *
         * Common use cases:
         *   - append events of different timestamps
         *   - merge in events with one field to events with another
         *   - merge in events that supersede the previous events
         *
         * See also: TimeSeries.timeSeriesListMerge()
         *
         * @param {Immutable.List|array} events  Array or Immutable.List of events
         *
         * @return {Immutable.List|array}        Array or Immutable.List of events
         */

    }, {
        key: "merge",
        value: function merge(events, deep) {
            if (events instanceof _immutable2.default.List && events.size === 0 || _underscore2.default.isArray(events) && events.length === 0) {
                return [];
            }

            //
            // Group by the time (the key), as well as keeping track
            // of the event types so we can check that for a given key
            // they are homogeneous and also so we can build an output
            // event for this key
            //
            var eventMap = {};
            var typeMap = {};

            events.forEach(function (e) {
                var type = e.type();
                var key = e.key();
                if (!_underscore2.default.has(eventMap, key)) {
                    eventMap[key] = [];
                }
                eventMap[key].push(e);

                if (!_underscore2.default.has(typeMap, key)) {
                    typeMap[key] = type;
                } else {
                    if (typeMap[key] !== type) {
                        throw new Error("Events for time " + key + " are not homogeneous");
                    }
                }
            });

            //
            // For each key we'll build a new event of the same type as the source
            // events. Here we loop through all the events for that key, then for each field
            // we are considering, we get all the values and reduce them (sum, avg, etc).
            //
            var outEvents = [];
            _underscore2.default.each(eventMap, function (events, key) {
                var data = _immutable2.default.Map();
                events.forEach(function (event) {
                    data = deep ? data.mergeDeep(event.data()) : data.merge(event.data());
                });
                var type = typeMap[key];
                outEvents.push(new type(key, data));
            });

            // This function outputs the same as its input. If we are
            // passed an Immutable.List of events, the user will get
            // an Immutable.List back. If an array, a simple JS array will
            // be returned.
            if (events instanceof _immutable2.default.List) {
                return _immutable2.default.List(outEvents);
            }
            return outEvents;
        }

        /**
         * Combines multiple `events` together into a new array of events, one
         * for each time/index/timerange of the source events. The list of
         * events may be specified as an array or `Immutable.List`. Combining acts
         * on the fields specified in the `fieldSpec` and uses the reducer
         * function to take the multiple values and reducer them down to one.
         *
         * The return result will be an of the same form as the input. If you
         * pass in an array of events, you will get an array of events back. If
         * you pass an `Immutable.List` of events then you will get an
         * `Immutable.List` of events back.
         *
         * This is the general version of `Event.sum()` and `Event.avg()`. If those
         * common use cases are what you want, just use those functions. If you
         * want to specify your own reducer you can use this function.
         *
         * See also: `TimeSeries.timeSeriesListSum()`
         *
         * @param {Immutable.List|array} events     Array of event objects
         * @param {string|array}         fieldSpec  Column or columns to look up. If you need
         *                                          to retrieve multiple deep nested values that
         *                                          ['can.be', 'done.with', 'this.notation'].
         *                                          A single deep value with a string.like.this.
         *                                          If not supplied, all columns will be operated on.
         * @param {function}             reducer    Reducer function to apply to column data.
         *
         * @return {Immutable.List|array}   An Immutable.List or array of events
         */

    }, {
        key: "combine",
        value: function combine(events, fieldSpec, reducer) {
            if (events instanceof _immutable2.default.List && events.size === 0 || _underscore2.default.isArray(events) && events.length === 0) {
                return [];
            }

            var fieldNames = void 0;
            if (_underscore2.default.isString(fieldSpec)) {
                fieldNames = [fieldSpec];
            } else if (_underscore2.default.isArray(fieldSpec)) {
                fieldNames = fieldSpec;
            }

            var eventMap = {};
            var typeMap = {};

            //
            // Group by the time (the key), as well as keeping track
            // of the event types so we can check that for a given key
            // they are homogeneous and also so we can build an output
            // event for this key
            //
            events.forEach(function (e) {
                var type = e.type();
                var key = e.key();
                if (!_underscore2.default.has(eventMap, key)) {
                    eventMap[key] = [];
                }
                eventMap[key].push(e);
                if (!_underscore2.default.has(typeMap, key)) {
                    typeMap[key] = type;
                } else {
                    if (typeMap[key] !== type) {
                        throw new Error("Events for time " + key + " are not homogeneous");
                    }
                }
            });

            //
            // For each key we'll build a new event of the same type as the source
            // events. Here we loop through all the events for that key, then for each field
            // we are considering, we get all the values and reduce them (sum, avg, etc).
            //
            var outEvents = [];
            _underscore2.default.each(eventMap, function (events, key) {
                var mapEvent = {};
                events.forEach(function (event) {
                    var fields = fieldNames;
                    if (!fieldNames) {
                        fields = _underscore2.default.map(event.data().toJSON(), function (value, fieldName) {
                            return fieldName;
                        });
                    }
                    fields.forEach(function (fieldName) {
                        if (!mapEvent[fieldName]) {
                            mapEvent[fieldName] = [];
                        }
                        mapEvent[fieldName].push(event.data().get(fieldName));
                    });
                });

                var data = {};
                _underscore2.default.map(mapEvent, function (values, fieldName) {
                    data[fieldName] = reducer(values);
                });

                var type = typeMap[key];
                outEvents.push(new type(key, data));
            });

            // This function outputs the same as its input. If we are
            // passed an Immutable.List of events, the user will get
            // an Immutable.List back. If an array, a simple JS array will
            // be returned.
            if (events instanceof _immutable2.default.List) {
                return _immutable2.default.List(outEvents);
            }
            return outEvents;
        }
    }, {
        key: "combiner",
        value: function combiner(fieldSpec, reducer) {
            return function (eventList) {
                return Event.combine(eventList, fieldSpec, reducer);
            };
        }
    }, {
        key: "merger",
        value: function merger(fieldSpec) {
            return function (eventList) {
                return Event.merge(eventList, fieldSpec);
            };
        }

        /**
         * Maps a list of events according to the fieldSpec
         * passed in. The spec maybe a single field name, a
         * list of field names, or a function that takes an
         * event and returns a key/value pair.
         *
         * @example
         * ````
         *         in   out
         *  3am    1    2
         *  4am    3    4
         *
         * Mapper result:  { in: [1, 3], out: [2, 4]}
         * ```
         * @param {string|array} fieldSpec  Column or columns to look up. If you need
         *                                  to retrieve multiple deep nested values that
         *                                  ['can.be', 'done.with', 'this.notation'].
         *                                  A single deep value with a string.like.this.
         *                                  If not supplied, all columns will be operated on.
         *                                  If field_spec is a function, the function should
         *                                  return a map. The keys will be come the
         *                                  "column names" that will be used in the map that
         *                                  is returned.
         */

    }, {
        key: "map",
        value: function map(evts) {
            var multiFieldSpec = arguments.length > 1 && arguments[1] !== undefined ? arguments[1] : "value";

            var result = {};

            var events = void 0;
            if (evts instanceof _immutable2.default.List) {
                events = evts;
            } else if (_underscore2.default.isArray(evts)) {
                events = new _immutable2.default.List(evts);
            } else {
                throw new Error("Unknown event list type. Should be an array or Immutable List");
            }

            if (_underscore2.default.isString(multiFieldSpec)) {
                (function () {
                    var fieldSpec = multiFieldSpec;
                    events.forEach(function (event) {
                        if (!_underscore2.default.has(result, fieldSpec)) {
                            result[fieldSpec] = [];
                        }
                        var value = event.get(fieldSpec);

                        result[fieldSpec].push(value);
                    });
                })();
            } else if (_underscore2.default.isArray(multiFieldSpec)) {
                _underscore2.default.each(multiFieldSpec, function (fieldSpec) {
                    events.forEach(function (event) {
                        if (!_underscore2.default.has(result, fieldSpec)) {
                            result[fieldSpec] = [];
                        }
                        result[fieldSpec].push(event.get(fieldSpec));
                    });
                });
            } else if (_underscore2.default.isFunction(multiFieldSpec)) {
                events.forEach(function (event) {
                    var pair = multiFieldSpec(event);
                    _underscore2.default.each(pair, function (value, key) {
                        if (!_underscore2.default.has(result, key)) {
                            result[key] = [];
                        }
                        result[key].push(value);
                    });
                });
            } else {
                events.forEach(function (event) {
                    _underscore2.default.each(event.data().toJSON(), function (value, key) {
                        if (!_underscore2.default.has(result, key)) {
                            result[key] = [];
                        }
                        result[key].push(value);
                    });
                });
            }
            return result;
        }

        /**
         * Takes a list of events and a reducer function and returns
         * a new Event with the result, for each column. The reducer is
         * of the form:
         * ```
         *     function sum(valueList) {
         *         return calcValue;
         *     }
         * ```
         * @param {map}         mapped      A map, as produced from map()
         * @param {function}    reducer     The reducer function
         */

    }, {
        key: "reduce",
        value: function reduce(mapped, reducer) {
            var result = {};
            _underscore2.default.each(mapped, function (valueList, key) {
                result[key] = reducer(valueList);
            });
            return result;
        }
        /*
         * @param {array}        events     Array of event objects
         * @param {string|array} fieldSpec  Column or columns to look up. If you need
         *                                  to retrieve multiple deep nested values that
         *                                  ['can.be', 'done.with', 'this.notation'].
         *                                  A single deep value with a string.like.this.
         *                                  If not supplied, all columns will be operated on.
         * @param {function}     reducer    The reducer function
         */

    }, {
        key: "mapReduce",
        value: function mapReduce(events, multiFieldSpec, reducer) {
            return Event.reduce(this.map(events, multiFieldSpec), reducer);
        }
    }]);
    return Event;
}(); /*
<<<<<<< HEAD
      *  Copyright (c) 2015-2017, The Regents of the University of California,
=======
      *  Copyright (c) 2016, The Regents of the University of California,
>>>>>>> 7adc1100
      *  through Lawrence Berkeley National Laboratory (subject to receipt
      *  of any required approvals from the U.S. Dept. of Energy).
      *  All rights reserved.
      *
      *  This source code is licensed under the BSD-style license found in the
      *  LICENSE file in the root directory of this source tree.
      */
<<<<<<< HEAD

function timestampFromArg(arg) {
    if (_underscore2.default.isNumber(arg)) {
        return new Date(arg);
    } else if (_underscore2.default.isDate(arg)) {
        return new Date(arg.getTime());
    } else if (_moment2.default.isMoment(arg)) {
        return new Date(arg.valueOf());
    } else {
        throw new Error("Unable to get timestamp from " + arg + ". Should be a number, date, or moment.");
    }
}

function dataFromArg(arg) {
    var data = void 0;
    if (_underscore2.default.isObject(arg)) {
        // Deeply convert the data to Immutable Map
        data = new _immutable2.default.fromJS(arg);
    } else if (data instanceof _immutable2.default.Map) {
        // Copy reference to the data
        data = arg;
    } else if (_underscore2.default.isNumber(arg) || _underscore2.default.isString(arg)) {
        // Just add it to the value key of a new Map
        // e.g. new Event(t, 25); -> t, {value: 25}
        data = new _immutable2.default.Map({ value: arg });
    } else {
        throw new Error("Unable to interpret event data from " + arg + ".");
    }
    return data;
}
=======
>>>>>>> 7adc1100

exports.default = Event;<|MERGE_RESOLUTION|>--- conflicted
+++ resolved
@@ -28,113 +28,16 @@
 
 var _avsc2 = _interopRequireDefault(_avsc);
 
+var _functions = require("./base/functions");
+
 var _util = require("./base/util");
 
 var _util2 = _interopRequireDefault(_util);
 
 function _interopRequireDefault(obj) { return obj && obj.__esModule ? obj : { default: obj }; }
 
-<<<<<<< HEAD
-/**
-There are three types of Events in Pond:
-
-1. *Event* - a generic event which associates a timestamp with some data
-2. *TimeRangeEvent* - associates a TimeRange with some data
-3. *IndexedEvent* - associates a time range specified as an Index
-
-### Construction
-
-The creation of an Event is done by combining two parts: the timestamp (or time range, or Index...) and the data, along with an optional key which is described below.
-
- * For a basic `Event`, you specify the timestamp as either a Javascript Date object, a Moment, or the number of milliseconds since the UNIX epoch.
-
- * For a `TimeRangeEvent`, you specify a TimeRange, along with the data.
-
- * For a `IndexedEvent`, you specify an Index, along with the data, and if the event should be considered to be in UTC time or not.
-
-To specify the data you can supply:
-
- * a Javascript object of key/values. The object may contained nested data.
-
- * an Immutable.Map
-
- * a simple type such as an integer. This is a shorthand for supplying {"value": v}.
-
-**Example:**
-
-Given some source of data that looks like this:
-
-```json
-const sampleEvent = {
-    "start_time": "2015-04-22T03:30:00Z",
-    "end_time": "2015-04-22T13:00:00Z",
-    "description": "At 13:33 pacific circuit 06519 went down.",
-    "title": "STAR-CR5 - Outage",
-    "completed": true,
-    "external_ticket": "",
-    "esnet_ticket": "ESNET-20150421-013",
-    "organization": "Internet2 / Level 3",
-    "type": "U"
-}
-```
-
-We first extract the begin and end times to build a TimeRange:
-
-```js
-let b = new Date(sampleEvent.start_time);
-let e = new Date(sampleEvent.end_time);
-let timerange = new TimeRange(b, e);
-```
-
-Then we combine the TimeRange and the event itself to create the Event.
-
-```js
-let outageEvent = new TimeRangeEvent(timerange, sampleEvent);
-```
-
-Once we have an event we can get access the time range with:
-
-```js
-outageEvent.begin().getTime()   // 1429673400000
-outageEvent.end().getTime())    // 1429707600000
-outageEvent.humanizeDuration()) // "10 hours"
-```
-
-And we can access the data like so:
-
-```js
-outageEvent.get("title")  // "STAR-CR5 - Outage"
-```
-
-Or use:
-
-```js
-outageEvent.data()
-```
-
-to fetch the whole data object, which will be an Immutable Map.
-*/
-var Event = function () {
-    /**
-     * The creation of an Event is done by combining two parts:
-     * the timestamp and the data.
-     *
-     * To construct you specify the timestamp as either:
-     *     - Javascript Date object
-     *     - a Moment, or
-     *     - millisecond timestamp: the number of ms since the UNIX epoch
-     *
-     * To specify the data you can supply either:
-     *     - a Javascript object containing key values pairs
-     *     - an Immutable.Map, or
-     *     - a simple type such as an integer. In the case of the simple type
-     *       this is a shorthand for supplying {"value": v}.
-     */
-    function Event(arg1, arg2) {
-=======
 var Event = function () {
     function Event() {
->>>>>>> 7adc1100
         (0, _classCallCheck3.default)(this, Event);
 
         if (new.target === Event) {
@@ -143,29 +46,12 @@
     }
 
     (0, _createClass3.default)(Event, [{
-<<<<<<< HEAD
-        key: "toJSON",
-        value: function toJSON() {
-            return { time: this.timestamp().getTime(), data: this.data().toJSON() };
-        }
-
-        /**
-         * Retruns the Event as a string, useful for serialization.
-         * @return {string} The Event as a string
-         */
-
-    }, {
-        key: "toString",
-        value: function toString() {
-            return (0, _stringify2.default)(this.toJSON());
-=======
         key: "keySchema",
         value: function keySchema() {
             if (this.constructor.keySchema === undefined) {
                 throw new TypeError("Must implement the event's keySchema() static method");
             }
             return this.constructor.keySchema();
->>>>>>> 7adc1100
         }
     }, {
         key: "dataSchema",
@@ -430,6 +316,7 @@
             // they are homogeneous and also so we can build an output
             // event for this key
             //
+
             var eventMap = {};
             var typeMap = {};
 
@@ -455,6 +342,7 @@
             // events. Here we loop through all the events for that key, then for each field
             // we are considering, we get all the values and reduce them (sum, avg, etc).
             //
+
             var outEvents = [];
             _underscore2.default.each(eventMap, function (events, key) {
                 var data = _immutable2.default.Map();
@@ -527,6 +415,7 @@
             // they are homogeneous and also so we can build an output
             // event for this key
             //
+
             events.forEach(function (e) {
                 var type = e.type();
                 var key = e.key();
@@ -548,6 +437,7 @@
             // events. Here we loop through all the events for that key, then for each field
             // we are considering, we get all the values and reduce them (sum, avg, etc).
             //
+
             var outEvents = [];
             _underscore2.default.each(eventMap, function (events, key) {
                 var mapEvent = {};
@@ -584,19 +474,42 @@
             }
             return outEvents;
         }
-    }, {
-        key: "combiner",
-        value: function combiner(fieldSpec, reducer) {
-            return function (eventList) {
-                return Event.combine(eventList, fieldSpec, reducer);
-            };
-        }
-    }, {
-        key: "merger",
-        value: function merger(fieldSpec) {
-            return function (eventList) {
-                return Event.merge(eventList, fieldSpec);
-            };
+
+        /**
+         * Sum takes multiple events and sums them together. The result is a
+         * single event for each timestamp. Events should be homogeneous.
+         *
+         * @param {array}        events     Array of event objects
+         * @param {string|array} fieldSpec  Column or columns to look up. If you need
+         *                                  to retrieve multiple deep nested values that
+         *                                  ['can.be', 'done.with', 'this.notation'].
+         *                                  A single deep value with a string.like.this.
+         *                                  If not supplied, all columns will be operated on.
+         */
+
+    }, {
+        key: "sum",
+        value: function sum(events, fieldSpec) {
+            return Event.combine(events, fieldSpec, (0, _functions.sum)());
+        }
+
+        /**
+         * Sum takes multiple events, groups them by timestamp, and uses combine()
+         * to average them. If the events do not have the same timestamp an
+         * exception will be thrown.
+         *
+         * @param {array}        events     Array of event objects
+         * @param {string|array} fieldSpec  Column or columns to look up. If you need
+         *                                  to retrieve multiple deep nested values that
+         *                                  ['can.be', 'done.with', 'this.notation'].
+         *                                  A single deep value with a string.like.this.
+         *                                  If not supplied, all columns will be operated on.
+         */
+
+    }, {
+        key: "avg",
+        value: function avg(events, fieldSpec) {
+            return Event.combine(events, fieldSpec, (0, _functions.avg)());
         }
 
         /**
@@ -655,6 +568,7 @@
             } else if (_underscore2.default.isArray(multiFieldSpec)) {
                 _underscore2.default.each(multiFieldSpec, function (fieldSpec) {
                     events.forEach(function (event) {
+
                         if (!_underscore2.default.has(result, fieldSpec)) {
                             result[fieldSpec] = [];
                         }
@@ -724,11 +638,7 @@
     }]);
     return Event;
 }(); /*
-<<<<<<< HEAD
-      *  Copyright (c) 2015-2017, The Regents of the University of California,
-=======
       *  Copyright (c) 2016, The Regents of the University of California,
->>>>>>> 7adc1100
       *  through Lawrence Berkeley National Laboratory (subject to receipt
       *  of any required approvals from the U.S. Dept. of Energy).
       *  All rights reserved.
@@ -736,38 +646,5 @@
       *  This source code is licensed under the BSD-style license found in the
       *  LICENSE file in the root directory of this source tree.
       */
-<<<<<<< HEAD
-
-function timestampFromArg(arg) {
-    if (_underscore2.default.isNumber(arg)) {
-        return new Date(arg);
-    } else if (_underscore2.default.isDate(arg)) {
-        return new Date(arg.getTime());
-    } else if (_moment2.default.isMoment(arg)) {
-        return new Date(arg.valueOf());
-    } else {
-        throw new Error("Unable to get timestamp from " + arg + ". Should be a number, date, or moment.");
-    }
-}
-
-function dataFromArg(arg) {
-    var data = void 0;
-    if (_underscore2.default.isObject(arg)) {
-        // Deeply convert the data to Immutable Map
-        data = new _immutable2.default.fromJS(arg);
-    } else if (data instanceof _immutable2.default.Map) {
-        // Copy reference to the data
-        data = arg;
-    } else if (_underscore2.default.isNumber(arg) || _underscore2.default.isString(arg)) {
-        // Just add it to the value key of a new Map
-        // e.g. new Event(t, 25); -> t, {value: 25}
-        data = new _immutable2.default.Map({ value: arg });
-    } else {
-        throw new Error("Unable to interpret event data from " + arg + ".");
-    }
-    return data;
-}
-=======
->>>>>>> 7adc1100
 
 exports.default = Event;